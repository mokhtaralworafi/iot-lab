--- conflicted
+++ resolved
@@ -37,7 +37,7 @@
 	printf "%*c\r" 50
 }
 
-<<<<<<< HEAD
+
 mock_docking() {
 	sleep 5
 	ssh turtlebot@m3-381.devgrenoble.iot-lab.info -p 2222"
@@ -46,8 +46,7 @@
 	"
 }
 
-=======
->>>>>>> e2bdd203
+
 get_exp_id() {
 	./parse_json.py 'x["id"]'
 }
